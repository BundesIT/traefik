package server

import (
	"crypto/tls"
	"encoding/json"
	"fmt"
	"net"
	"net/http"
	"reflect"
	"sort"
	"strings"
	"time"

	"github.com/containous/flaeg/parse"
	"github.com/containous/mux"
	"github.com/containous/traefik/configuration"
	"github.com/containous/traefik/healthcheck"
	"github.com/containous/traefik/hostresolver"
	"github.com/containous/traefik/log"
	"github.com/containous/traefik/metrics"
	"github.com/containous/traefik/middlewares"
	"github.com/containous/traefik/middlewares/pipelining"
	"github.com/containous/traefik/rules"
	traefiktls "github.com/containous/traefik/tls"
	"github.com/containous/traefik/tls/generate"
	"github.com/containous/traefik/types"
	"github.com/eapache/channels"
	"github.com/sirupsen/logrus"
	"github.com/urfave/negroni"
	"github.com/vulcand/oxy/forward"
)

// loadConfiguration manages dynamically frontends, backends and TLS configurations
func (s *Server) loadConfiguration(configMsg types.ConfigMessage) {
	currentConfigurations := s.currentConfigurations.Get().(types.Configurations)

	// Copy configurations to new map so we don't change current if LoadConfig fails
	newConfigurations := make(types.Configurations)
	for k, v := range currentConfigurations {
		newConfigurations[k] = v
	}
	newConfigurations[configMsg.ProviderName] = configMsg.Configuration

	s.metricsRegistry.ConfigReloadsCounter().Add(1)

	newServerEntryPoints := s.loadConfig(newConfigurations, s.globalConfiguration)

	s.metricsRegistry.LastConfigReloadSuccessGauge().Set(float64(time.Now().Unix()))

	for newServerEntryPointName, newServerEntryPoint := range newServerEntryPoints {
		s.serverEntryPoints[newServerEntryPointName].httpRouter.UpdateHandler(newServerEntryPoint.httpRouter.GetHandler())

		if s.entryPoints[newServerEntryPointName].Configuration.TLS == nil {
			if newServerEntryPoint.certs.ContainsCertificates() {
				log.Debugf("Certificates not added to non-TLS entryPoint %s.", newServerEntryPointName)
			}
		} else {
			s.serverEntryPoints[newServerEntryPointName].certs.DynamicCerts.Set(newServerEntryPoint.certs.DynamicCerts.Get())
			s.serverEntryPoints[newServerEntryPointName].certs.ResetCache()
		}
		log.Infof("Server configuration reloaded on %s", s.serverEntryPoints[newServerEntryPointName].httpServer.Addr)
	}

	s.currentConfigurations.Set(newConfigurations)

	for _, listener := range s.configurationListeners {
		listener(*configMsg.Configuration)
	}

	s.postLoadConfiguration()
}

// loadConfig returns a new gorilla.mux Route from the specified global configuration and the dynamic
// provider configurations.
func (s *Server) loadConfig(configurations types.Configurations, globalConfiguration configuration.GlobalConfiguration) map[string]*serverEntryPoint {

	serverEntryPoints := s.buildServerEntryPoints()

	backendsHandlers := map[string]http.Handler{}
	backendsHealthCheck := map[string]*healthcheck.BackendConfig{}

	var postConfigs []handlerPostConfig

	for providerName, config := range configurations {
		frontendNames := sortedFrontendNamesForConfig(config)

		for _, frontendName := range frontendNames {
			frontendPostConfigs, err := s.loadFrontendConfig(providerName, frontendName, config,
				serverEntryPoints,
				backendsHandlers, backendsHealthCheck)
			if err != nil {
				log.Errorf("%v. Skipping frontend %s...", err, frontendName)
			}

			if len(frontendPostConfigs) > 0 {
				postConfigs = append(postConfigs, frontendPostConfigs...)
			}
		}
	}

	for _, postConfig := range postConfigs {
		err := postConfig(backendsHandlers)
		if err != nil {
			log.Errorf("middleware post configuration error: %v", err)
		}
	}

	healthcheck.GetHealthCheck(s.metricsRegistry).SetBackendsConfiguration(s.routinesPool.Ctx(), backendsHealthCheck)

	// Get new certificates list sorted per entrypoints
	// Update certificates
	entryPointsCertificates := s.loadHTTPSConfiguration(configurations, globalConfiguration.DefaultEntryPoints)

	// Sort routes and update certificates
	for serverEntryPointName, serverEntryPoint := range serverEntryPoints {
		serverEntryPoint.httpRouter.GetHandler().SortRoutes()
		if _, exists := entryPointsCertificates[serverEntryPointName]; exists {
			serverEntryPoint.certs.DynamicCerts.Set(entryPointsCertificates[serverEntryPointName])
		}
	}

	return serverEntryPoints
}

func (s *Server) loadFrontendConfig(
	providerName string, frontendName string, config *types.Configuration,
	serverEntryPoints map[string]*serverEntryPoint,
	backendsHandlers map[string]http.Handler, backendsHealthCheck map[string]*healthcheck.BackendConfig,
) ([]handlerPostConfig, error) {

	frontend := config.Frontends[frontendName]
	hostResolver := buildHostResolver(s.globalConfiguration)

	if len(frontend.EntryPoints) == 0 {
		return nil, fmt.Errorf("no entrypoint defined for frontend %s", frontendName)
	}

	backend := config.Backends[frontend.Backend]
	if backend == nil {
		return nil, fmt.Errorf("undefined backend '%s' for frontend %s", frontend.Backend, frontendName)
	}

	frontendHash, err := frontend.Hash()
	if err != nil {
		return nil, fmt.Errorf("error calculating hash value for frontend %s: %v", frontendName, err)
	}

	var postConfigs []handlerPostConfig

	for _, entryPointName := range frontend.EntryPoints {
		log.Debugf("Wiring frontend %s to entryPoint %s", frontendName, entryPointName)

		entryPoint := s.entryPoints[entryPointName].Configuration

		if backendsHandlers[entryPointName+providerName+frontendHash] == nil {
			log.Debugf("Creating backend %s", frontend.Backend)

			handlers, responseModifier, postConfig, err := s.buildMiddlewares(frontendName, frontend, config.Backends, entryPointName, providerName)
			if err != nil {
				return nil, err
			}

			if postConfig != nil {
				postConfigs = append(postConfigs, postConfig)
			}

			fwd, err := s.buildForwarder(entryPointName, entryPoint, frontendName, frontend, responseModifier, backend)
			if err != nil {
				return nil, fmt.Errorf("failed to create the forwarder for frontend %s: %v", frontendName, err)
			}

			lb, healthCheckConfig, err := s.buildBalancerMiddlewares(frontendName, frontend, backend, fwd)
			if err != nil {
				return nil, err
			}

			// Handler used by error pages
			if backendsHandlers[entryPointName+providerName+frontend.Backend] == nil {
				backendsHandlers[entryPointName+providerName+frontend.Backend] = lb
			}

			if healthCheckConfig != nil {
				backendsHealthCheck[entryPointName+providerName+frontendHash] = healthCheckConfig
			}

			n := negroni.New()

			for _, handler := range handlers {
				n.Use(handler)
			}

			n.UseHandler(lb)

			backendsHandlers[entryPointName+providerName+frontendHash] = n
		} else {
			log.Debugf("Reusing backend %s [%s - %s - %s - %s]",
				frontend.Backend, entryPointName, providerName, frontendName, frontendHash)
		}

		serverRoute, err := buildServerRoute(serverEntryPoints[entryPointName], frontendName, frontend, hostResolver)
		if err != nil {
			return nil, err
		}

		handler := buildMatcherMiddlewares(serverRoute, backendsHandlers[entryPointName+providerName+frontendHash])
		serverRoute.Route.Handler(handler)

		err = serverRoute.Route.GetError()
		if err != nil {
			// FIXME error management
			log.Errorf("Error building route: %s", err)
		}
	}

	return postConfigs, nil
}

func (s *Server) buildForwarder(entryPointName string, entryPoint *configuration.EntryPoint,
	frontendName string, frontend *types.Frontend,
	responseModifier modifyResponse, backend *types.Backend) (http.Handler, error) {

	roundTripper, err := s.getRoundTripper(entryPointName, frontend.PassTLSCert, entryPoint.TLS)
	if err != nil {
		return nil, fmt.Errorf("failed to create RoundTripper for frontend %s: %v", frontendName, err)
	}

<<<<<<< HEAD
=======
	rewriter, err := NewHeaderRewriter(entryPoint.ForwardedHeaders.TrustedIPs, entryPoint.ForwardedHeaders.Insecure)
	if err != nil {
		return nil, fmt.Errorf("error creating rewriter for frontend %s: %v", frontendName, err)
	}

	var flushInterval parse.Duration
	if backend.ResponseForwarding != nil {
		err := flushInterval.Set(backend.ResponseForwarding.FlushInterval)
		if err != nil {
			return nil, fmt.Errorf("error creating flush interval for frontend %s: %v", frontendName, err)
		}
	}

>>>>>>> 1fad7e5a
	var fwd http.Handler
	fwd, err = forward.New(
		forward.Stream(true),
		forward.PassHostHeader(frontend.PassHostHeader),
		forward.RoundTripper(roundTripper),
		forward.ResponseModifier(responseModifier),
		forward.BufferPool(s.bufferPool),
		forward.StreamingFlushInterval(time.Duration(flushInterval)),
		forward.WebsocketConnectionClosedHook(func(req *http.Request, conn net.Conn) {
			server := req.Context().Value(http.ServerContextKey).(*http.Server)
			if server != nil {
				connState := server.ConnState
				if connState != nil {
					connState(conn, http.StateClosed)
				}
			}
		}),
	)
	if err != nil {
		return nil, fmt.Errorf("error creating forwarder for frontend %s: %v", frontendName, err)
	}

	if s.tracingMiddleware.IsEnabled() {
		tm := s.tracingMiddleware.NewForwarderMiddleware(frontendName, frontend.Backend)

		next := fwd
		fwd = http.HandlerFunc(func(w http.ResponseWriter, r *http.Request) {
			tm.ServeHTTP(w, r, next.ServeHTTP)
		})
	}

	fwd = pipelining.NewPipelining(fwd)

	return fwd, nil
}

func buildServerRoute(serverEntryPoint *serverEntryPoint, frontendName string, frontend *types.Frontend, hostResolver *hostresolver.Resolver) (*types.ServerRoute, error) {
	serverRoute := &types.ServerRoute{Route: serverEntryPoint.httpRouter.GetHandler().NewRoute().Name(frontendName)}

	priority := 0
	for routeName, route := range frontend.Routes {
		rls := rules.Rules{Route: serverRoute, HostResolver: hostResolver}
		newRoute, err := rls.Parse(route.Rule)
		if err != nil {
			return nil, fmt.Errorf("error creating route for frontend %s: %v", frontendName, err)
		}

		serverRoute.Route = newRoute

		priority += len(route.Rule)
		log.Debugf("Creating route %s %s", routeName, route.Rule)
	}

	if frontend.Priority > 0 {
		serverRoute.Route.Priority(frontend.Priority)
	} else {
		serverRoute.Route.Priority(priority)
	}

	return serverRoute, nil
}

func (s *Server) preLoadConfiguration(configMsg types.ConfigMessage) {
	providersThrottleDuration := time.Duration(s.globalConfiguration.ProvidersThrottleDuration)
	s.defaultConfigurationValues(configMsg.Configuration)
	currentConfigurations := s.currentConfigurations.Get().(types.Configurations)

	if log.GetLevel() == logrus.DebugLevel {
		jsonConf, _ := json.Marshal(configMsg.Configuration)
		log.Debugf("Configuration received from provider %s: %s", configMsg.ProviderName, string(jsonConf))
	}

	if configMsg.Configuration == nil || configMsg.Configuration.Backends == nil && configMsg.Configuration.Frontends == nil && configMsg.Configuration.TLS == nil {
		log.Infof("Skipping empty Configuration for provider %s", configMsg.ProviderName)
		return
	}

	if reflect.DeepEqual(currentConfigurations[configMsg.ProviderName], configMsg.Configuration) {
		log.Infof("Skipping same configuration for provider %s", configMsg.ProviderName)
		return
	}

	providerConfigUpdateCh, ok := s.providerConfigUpdateMap[configMsg.ProviderName]
	if !ok {
		providerConfigUpdateCh = make(chan types.ConfigMessage)
		s.providerConfigUpdateMap[configMsg.ProviderName] = providerConfigUpdateCh
		s.routinesPool.Go(func(stop chan bool) {
			s.throttleProviderConfigReload(providersThrottleDuration, s.configurationValidatedChan, providerConfigUpdateCh, stop)
		})
	}

	providerConfigUpdateCh <- configMsg
}

func (s *Server) defaultConfigurationValues(configuration *types.Configuration) {
	if configuration == nil || configuration.Frontends == nil {
		return
	}
	s.configureFrontends(configuration.Frontends)
	configureBackends(configuration.Backends)
}

func (s *Server) configureFrontends(frontends map[string]*types.Frontend) {
	defaultEntrypoints := s.globalConfiguration.DefaultEntryPoints

	for frontendName, frontend := range frontends {
		// default endpoints if not defined in frontends
		if len(frontend.EntryPoints) == 0 {
			frontend.EntryPoints = defaultEntrypoints
		}

		frontendEntryPoints, undefinedEntryPoints := s.filterEntryPoints(frontend.EntryPoints)
		if len(undefinedEntryPoints) > 0 {
			log.Errorf("Undefined entry point(s) '%s' for frontend %s", strings.Join(undefinedEntryPoints, ","), frontendName)
		}

		frontend.EntryPoints = frontendEntryPoints
	}
}

func (s *Server) filterEntryPoints(entryPoints []string) ([]string, []string) {
	var frontendEntryPoints []string
	var undefinedEntryPoints []string

	for _, fepName := range entryPoints {
		var exist bool

		for epName := range s.entryPoints {
			if epName == fepName {
				exist = true
				break
			}
		}

		if exist {
			frontendEntryPoints = append(frontendEntryPoints, fepName)
		} else {
			undefinedEntryPoints = append(undefinedEntryPoints, fepName)
		}
	}

	return frontendEntryPoints, undefinedEntryPoints
}

func configureBackends(backends map[string]*types.Backend) {
	for backendName := range backends {
		backend := backends[backendName]

		_, err := types.NewLoadBalancerMethod(backend.LoadBalancer)
		if err != nil {
			log.Debugf("Backend %s: %v", backendName, err)

			var stickiness *types.Stickiness
			if backend.LoadBalancer != nil {
				stickiness = backend.LoadBalancer.Stickiness
			}
			backend.LoadBalancer = &types.LoadBalancer{
				Method:     "wrr",
				Stickiness: stickiness,
			}
		}
	}
}

func (s *Server) listenConfigurations(stop chan bool) {
	for {
		select {
		case <-stop:
			return
		case configMsg, ok := <-s.configurationValidatedChan:
			if !ok || configMsg.Configuration == nil {
				return
			}
			s.loadConfiguration(configMsg)
		}
	}
}

// throttleProviderConfigReload throttles the configuration reload speed for a single provider.
// It will immediately publish a new configuration and then only publish the next configuration after the throttle duration.
// Note that in the case it receives N new configs in the timeframe of the throttle duration after publishing,
// it will publish the last of the newly received configurations.
func (s *Server) throttleProviderConfigReload(throttle time.Duration, publish chan<- types.ConfigMessage, in <-chan types.ConfigMessage, stop chan bool) {
	ring := channels.NewRingChannel(1)
	defer ring.Close()

	s.routinesPool.Go(func(stop chan bool) {
		for {
			select {
			case <-stop:
				return
			case nextConfig := <-ring.Out():
				if config, ok := nextConfig.(types.ConfigMessage); ok {
					publish <- config
					time.Sleep(throttle)
				}
			}
		}
	})

	for {
		select {
		case <-stop:
			return
		case nextConfig := <-in:
			ring.In() <- nextConfig
		}
	}
}

func buildMatcherMiddlewares(serverRoute *types.ServerRoute, handler http.Handler) http.Handler {
	// path replace - This needs to always be the very last on the handler chain (first in the order in this function)
	// -- Replacing Path should happen at the very end of the Modifier chain, after all the Matcher+Modifiers ran
	if len(serverRoute.ReplacePath) > 0 {
		handler = &middlewares.ReplacePath{
			Path:    serverRoute.ReplacePath,
			Handler: handler,
		}
	}

	if len(serverRoute.ReplacePathRegex) > 0 {
		sp := strings.Split(serverRoute.ReplacePathRegex, " ")
		if len(sp) == 2 {
			handler = middlewares.NewReplacePathRegexHandler(sp[0], sp[1], handler)
		} else {
			log.Warnf("Invalid syntax for ReplacePathRegex: %s. Separate the regular expression and the replacement by a space.", serverRoute.ReplacePathRegex)
		}
	}

	// add prefix - This needs to always be right before ReplacePath on the chain (second in order in this function)
	// -- Adding Path Prefix should happen after all *Strip Matcher+Modifiers ran, but before Replace (in case it's configured)
	if len(serverRoute.AddPrefix) > 0 {
		handler = &middlewares.AddPrefix{
			Prefix:  serverRoute.AddPrefix,
			Handler: handler,
		}
	}

	// strip prefix
	if len(serverRoute.StripPrefixes) > 0 {
		handler = &middlewares.StripPrefix{
			Prefixes: serverRoute.StripPrefixes,
			Handler:  handler,
		}
	}

	// strip prefix with regex
	if len(serverRoute.StripPrefixesRegex) > 0 {
		handler = middlewares.NewStripPrefixRegex(handler, serverRoute.StripPrefixesRegex)
	}

	return handler
}

func (s *Server) postLoadConfiguration() {
	if s.metricsRegistry.IsEnabled() {
		activeConfig := s.currentConfigurations.Get().(types.Configurations)
		metrics.OnConfigurationUpdate(activeConfig)
	}

	if s.globalConfiguration.ACME == nil || s.leadership == nil || !s.leadership.IsLeader() {
		return
	}

	if s.globalConfiguration.ACME.OnHostRule {
		currentConfigurations := s.currentConfigurations.Get().(types.Configurations)
		for _, config := range currentConfigurations {
			for _, frontend := range config.Frontends {

				// check if one of the frontend entrypoints is configured with TLS
				// and is configured with ACME
				acmeEnabled := false
				for _, entryPoint := range frontend.EntryPoints {
					if s.globalConfiguration.ACME.EntryPoint == entryPoint && s.entryPoints[entryPoint].Configuration.TLS != nil {
						acmeEnabled = true
						break
					}
				}

				if acmeEnabled {
					for _, route := range frontend.Routes {
						rls := rules.Rules{}
						domains, err := rls.ParseDomains(route.Rule)
						if err != nil {
							log.Errorf("Error parsing domains: %v", err)
						} else if len(domains) == 0 {
							log.Debugf("No domain parsed in rule %q", route.Rule)
						} else {
							s.globalConfiguration.ACME.LoadCertificateForDomains(domains)
						}
					}
				}
			}
		}
	}
}

// loadHTTPSConfiguration add/delete HTTPS certificate managed dynamically
func (s *Server) loadHTTPSConfiguration(configurations types.Configurations, defaultEntryPoints configuration.DefaultEntryPoints) map[string]map[string]*tls.Certificate {
	newEPCertificates := make(map[string]map[string]*tls.Certificate)
	// Get all certificates
	for _, config := range configurations {
		if config.TLS != nil && len(config.TLS) > 0 {
			traefiktls.SortTLSPerEntryPoints(config.TLS, newEPCertificates, defaultEntryPoints)
		}
	}
	return newEPCertificates
}

func (s *Server) buildServerEntryPoints() map[string]*serverEntryPoint {
	serverEntryPoints := make(map[string]*serverEntryPoint)
	for entryPointName, entryPoint := range s.entryPoints {
		serverEntryPoints[entryPointName] = &serverEntryPoint{
			httpRouter:       middlewares.NewHandlerSwitcher(s.buildDefaultHTTPRouter()),
			onDemandListener: entryPoint.OnDemandListener,
			tlsALPNGetter:    entryPoint.TLSALPNGetter,
		}

		if entryPoint.CertificateStore != nil {
			serverEntryPoints[entryPointName].certs = entryPoint.CertificateStore
		} else {
			serverEntryPoints[entryPointName].certs = traefiktls.NewCertificateStore()
		}

		if entryPoint.Configuration.TLS != nil {
			serverEntryPoints[entryPointName].certs.SniStrict = entryPoint.Configuration.TLS.SniStrict

			if entryPoint.Configuration.TLS.DefaultCertificate != nil {
				cert, err := buildDefaultCertificate(entryPoint.Configuration.TLS.DefaultCertificate)
				if err != nil {
					log.Error(err)
					continue
				}
				serverEntryPoints[entryPointName].certs.DefaultCertificate = cert
			} else {
				cert, err := generate.DefaultCertificate()
				if err != nil {
					log.Errorf("failed to generate default certificate: %v", err)
					continue
				}
				serverEntryPoints[entryPointName].certs.DefaultCertificate = cert
			}
			if len(entryPoint.Configuration.TLS.Certificates) > 0 {
				config, _ := entryPoint.Configuration.TLS.Certificates.CreateTLSConfig(entryPointName)
				certMap := s.buildNameOrIPToCertificate(config.Certificates)
				serverEntryPoints[entryPointName].certs.StaticCerts.Set(certMap)

			}
		}
	}
	return serverEntryPoints
}

func buildDefaultCertificate(defaultCertificate *traefiktls.Certificate) (*tls.Certificate, error) {
	certFile, err := defaultCertificate.CertFile.Read()
	if err != nil {
		return nil, fmt.Errorf("failed to get cert file content: %v", err)
	}

	keyFile, err := defaultCertificate.KeyFile.Read()
	if err != nil {
		return nil, fmt.Errorf("failed to get key file content: %v", err)
	}

	cert, err := tls.X509KeyPair(certFile, keyFile)
	if err != nil {
		return nil, fmt.Errorf("failed to load X509 key pair: %v", err)
	}
	return &cert, nil
}

func (s *Server) buildDefaultHTTPRouter() *mux.Router {
	rt := mux.NewRouter()
	rt.NotFoundHandler = s.wrapHTTPHandlerWithAccessLog(http.HandlerFunc(http.NotFound), "backend not found")
	rt.StrictSlash(!s.globalConfiguration.KeepTrailingSlash)
	rt.SkipClean(true)
	return rt
}

func sortedFrontendNamesForConfig(configuration *types.Configuration) []string {
	var keys []string
	for key := range configuration.Frontends {
		keys = append(keys, key)
	}
	sort.Strings(keys)
	return keys
}

func buildHostResolver(globalConfig configuration.GlobalConfiguration) *hostresolver.Resolver {
	if globalConfig.HostResolver != nil {
		return &hostresolver.Resolver{
			CnameFlattening: globalConfig.HostResolver.CnameFlattening,
			ResolvConfig:    globalConfig.HostResolver.ResolvConfig,
			ResolvDepth:     globalConfig.HostResolver.ResolvDepth,
		}
	}
	return nil
}<|MERGE_RESOLUTION|>--- conflicted
+++ resolved
@@ -224,13 +224,6 @@
 		return nil, fmt.Errorf("failed to create RoundTripper for frontend %s: %v", frontendName, err)
 	}
 
-<<<<<<< HEAD
-=======
-	rewriter, err := NewHeaderRewriter(entryPoint.ForwardedHeaders.TrustedIPs, entryPoint.ForwardedHeaders.Insecure)
-	if err != nil {
-		return nil, fmt.Errorf("error creating rewriter for frontend %s: %v", frontendName, err)
-	}
-
 	var flushInterval parse.Duration
 	if backend.ResponseForwarding != nil {
 		err := flushInterval.Set(backend.ResponseForwarding.FlushInterval)
@@ -239,7 +232,6 @@
 		}
 	}
 
->>>>>>> 1fad7e5a
 	var fwd http.Handler
 	fwd, err = forward.New(
 		forward.Stream(true),
