--- conflicted
+++ resolved
@@ -116,17 +116,12 @@
 			},
 		},
 		{
-<<<<<<< HEAD
 			desc: "when all labels are set",
-=======
-			desc: "Should build config containing one frontend, one IPv4 and one IPv6 backend",
->>>>>>> c1757372
 			nodes: []catalogUpdate{
 				{
 					Service: &serviceUpdate{
 						ServiceName: "test",
 						Attributes: []string{
-<<<<<<< HEAD
 							label.TraefikBackend + "=foobar",
 
 							label.TraefikBackendCircuitBreakerExpression + "=NetworkErrorRatio() > 0.5",
@@ -198,35 +193,17 @@
 							label.Prefix + label.BaseFrontendRateLimit + "bar." + label.SuffixRateLimitPeriod + "=3",
 							label.Prefix + label.BaseFrontendRateLimit + "bar." + label.SuffixRateLimitAverage + "=6",
 							label.Prefix + label.BaseFrontendRateLimit + "bar." + label.SuffixRateLimitBurst + "=9",
-=======
-							"random.foo=bar",
-							label.TraefikBackendLoadBalancerMethod + "=drr",
-							label.TraefikBackendCircuitBreakerExpression + "=NetworkErrorRatio() > 0.5",
-							label.TraefikBackendMaxConnAmount + "=1000",
-							label.TraefikBackendMaxConnExtractorFunc + "=client.ip",
-							label.TraefikFrontendAuthBasic + "=test:$apr1$H6uskkkW$IgXLP6ewTrSuBkTrqE8wj/,test2:$apr1$d9hr9HBB$4HxwgUir3HP4EsggP/QNo0",
->>>>>>> c1757372
 						},
 					},
 					Nodes: []*api.ServiceEntry{
 						{
 							Service: &api.AgentService{
 								Service: "test",
-<<<<<<< HEAD
 								Address: "10.0.0.1",
 								Port:    80,
 								Tags: []string{
 									label.TraefikProtocol + "=https",
 									label.TraefikWeight + "=12",
-=======
-								Address: "127.0.0.1",
-								Port:    80,
-								Tags: []string{
-									"random.foo=bar",
-									label.Prefix + "backend.weight=42", // Deprecated label
-									label.TraefikFrontendPassHostHeader + "=true",
-									label.TraefikProtocol + "=https",
->>>>>>> c1757372
 								},
 							},
 							Node: &api.Node{
@@ -237,30 +214,16 @@
 						{
 							Service: &api.AgentService{
 								Service: "test",
-<<<<<<< HEAD
 								Address: "10.0.0.2",
 								Port:    80,
 								Tags: []string{
 									label.TraefikProtocol + "=https",
 									label.TraefikWeight + "=12",
-=======
-								Address: "::1",
-								Port:    80,
-								Tags: []string{
-									"random.foo=bar",
-									label.Prefix + "backend.weight=42", // Deprecated label
-									label.TraefikFrontendPassHostHeader + "=true",
-									label.TraefikProtocol + "=https",
->>>>>>> c1757372
 								},
 							},
 							Node: &api.Node{
 								Node:    "localhost",
-<<<<<<< HEAD
 								Address: "127.0.0.1",
-=======
-								Address: "::1",
->>>>>>> c1757372
 							},
 						},
 					},
@@ -268,7 +231,6 @@
 			},
 			expectedFrontends: map[string]*types.Frontend{
 				"frontend-test": {
-<<<<<<< HEAD
 					EntryPoints: []string{
 						"http",
 						"https",
@@ -366,23 +328,11 @@
 						Replacement: "",
 						Permanent:   true,
 					},
-=======
-					Backend:        "backend-test",
-					PassHostHeader: true,
-					Routes: map[string]types.Route{
-						"route-host-test": {
-							Rule: "Host:test.localhost",
-						},
-					},
-					EntryPoints: []string{},
-					BasicAuth:   []string{"test:$apr1$H6uskkkW$IgXLP6ewTrSuBkTrqE8wj/", "test2:$apr1$d9hr9HBB$4HxwgUir3HP4EsggP/QNo0"},
->>>>>>> c1757372
 				},
 			},
 			expectedBackends: map[string]*types.Backend{
 				"backend-test": {
 					Servers: map[string]types.Server{
-<<<<<<< HEAD
 						"test-0-N753CZ-JEP1SmRf5Wfe6S3-RuM": {
 							URL:    "https://10.0.0.1:80",
 							Weight: 12,
@@ -424,7 +374,78 @@
 						MemRequestBodyBytes:  2097152,
 						RetryExpression:      "IsNetworkError() && Attempts() <= 2",
 					},
-=======
+				},
+			},
+		},
+		{
+			desc: "Should build config containing one frontend, one IPv4 and one IPv6 backend",
+			nodes: []catalogUpdate{
+				{
+					Service: &serviceUpdate{
+						ServiceName: "test",
+						Attributes: []string{
+							"random.foo=bar",
+							label.TraefikBackendLoadBalancerMethod + "=drr",
+							label.TraefikBackendCircuitBreakerExpression + "=NetworkErrorRatio() > 0.5",
+							label.TraefikBackendMaxConnAmount + "=1000",
+							label.TraefikBackendMaxConnExtractorFunc + "=client.ip",
+							label.TraefikFrontendAuthBasic + "=test:$apr1$H6uskkkW$IgXLP6ewTrSuBkTrqE8wj/,test2:$apr1$d9hr9HBB$4HxwgUir3HP4EsggP/QNo0",
+						},
+					},
+					Nodes: []*api.ServiceEntry{
+						{
+							Service: &api.AgentService{
+								Service: "test",
+								Address: "127.0.0.1",
+								Port:    80,
+								Tags: []string{
+									"random.foo=bar",
+									label.Prefix + "backend.weight=42", // Deprecated label
+									label.TraefikFrontendPassHostHeader + "=true",
+									label.TraefikProtocol + "=https",
+								},
+							},
+							Node: &api.Node{
+								Node:    "localhost",
+								Address: "127.0.0.1",
+							},
+						},
+						{
+							Service: &api.AgentService{
+								Service: "test",
+								Address: "::1",
+								Port:    80,
+								Tags: []string{
+									"random.foo=bar",
+									label.Prefix + "backend.weight=42", // Deprecated label
+									label.TraefikFrontendPassHostHeader + "=true",
+									label.TraefikProtocol + "=https",
+								},
+							},
+							Node: &api.Node{
+								Node:    "localhost",
+								Address: "::1",
+							},
+						},
+					},
+				},
+			},
+			expectedFrontends: map[string]*types.Frontend{
+				"frontend-test": {
+					Backend:        "backend-test",
+					PassHostHeader: true,
+					Routes: map[string]types.Route{
+						"route-host-test": {
+							Rule: "Host:test.localhost",
+						},
+					},
+					EntryPoints: []string{},
+					BasicAuth:   []string{"test:$apr1$H6uskkkW$IgXLP6ewTrSuBkTrqE8wj/", "test2:$apr1$d9hr9HBB$4HxwgUir3HP4EsggP/QNo0"},
+				},
+			},
+			expectedBackends: map[string]*types.Backend{
+				"backend-test": {
+					Servers: map[string]types.Server{
 						"test-0-us4-27hAOu2ARV7nNrmv6GoKlcA": {
 							URL:    "https://127.0.0.1:80",
 							Weight: 42,
@@ -444,7 +465,6 @@
 						Amount:        1000,
 						ExtractorFunc: "client.ip",
 					},
->>>>>>> c1757372
 				},
 			},
 		},
